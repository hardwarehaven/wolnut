import time
import logging
from wolnut.config import load_config
from wolnut.state import ClientStateTracker
from wolnut.monitor import get_ups_status, is_client_online
from wolnut.wol import send_wol_packet

logger = logging.getLogger("wolnut")

<<<<<<< HEAD
def get_battery_percent(ups_status):
    return round(float(ups_status.get("battery.charge", 100)))
=======
# [ TODO - Issue #24 ] - As much as possible, break up `main()` into a collection of
#                        smaller methods so that unit tests can be written

>>>>>>> 36bdbd13

def main():
    """MAIN LOOP"""
    config = load_config()

    logger.setLevel(config.log_level)
    logger.info("WOLNUT started. Monitoring UPS: %s", config.nut.ups)

    on_battery = False
    recorded_down_clients = set()
    recorded_up_clients = set()
    battery_percent = 100
    restoration_event = False
    restoration_event_start = None
    wol_being_sent = False

    state_tracker = ClientStateTracker(config.clients)
    if state_tracker.was_ups_on_battery():
        logger.info("WOLNUT is resuming from a UPS battery event")
        restoration_event = True
        state_tracker.reset()

    ups_status = get_ups_status(config.nut.ups)
    battery_percent = get_battery_percent(ups_status)
    power_status = ups_status.get("ups.status", "OL")
    logger.info("UPS power status: %s, Battery: %s%%", power_status, battery_percent)

    while True:
        ups_status = get_ups_status(config.nut.ups)
        battery_percent = get_battery_percent(ups_status)
        power_status = ups_status.get("ups.status", "OL")

        logger.debug(
            "UPS power status: %s, Battery: %s%%", power_status, battery_percent
        )

        # Check each client
        for client in config.clients:
            online = is_client_online(client.host)
            state_tracker.update(client.name, online)

        # Power Loss Event
        if "OB" in power_status and not on_battery:
            state_tracker.mark_all_online_clients()
            state_tracker.set_ups_on_battery(True, battery_percent)
            on_battery = True
            logger.warning("UPS switched to battery power.")

        # Power Restoration Event
        elif ("OL" in power_status and on_battery) or restoration_event:
            on_battery = False
            restoration_event = True

            if not restoration_event_start:
                restoration_event_start = time.time()

            if battery_percent < config.wake_on.min_battery_percent:
                logger.info(
                    """Power restored, but battery still below
                    minimum percentage (%s%%/%s%%). Waiting...""",
                    battery_percent,
                    config.wake_on.min_battery_percent,
                )

            elif (
                time.time() - restoration_event_start < config.wake_on.restore_delay_sec
            ):
                logger.info(
                    "Power restored, waiting %s seconds before waking clients...",
                    int(
                        config.wake_on.restore_delay_sec
                        - (time.time() - restoration_event_start)
                    ),
                )

            else:
                if not wol_being_sent:
                    logger.info(
                        "Power restored and battery >= %s%%. Preparing to send WOL...",
                        config.wake_on.min_battery_percent,
                    )
                    wol_being_sent = True

                for client in config.clients:

                    if state_tracker.should_skip(client.name):
                        continue

                    if not state_tracker.was_online_before_shutdown(client.name):
                        logger.info(
                            "Skipping WOL for %s: was not online before power loss",
                            client.name,
                        )
                        state_tracker.mark_skip(client.name)
                        continue

                    if state_tracker.is_online(client.name):
                        if client.name not in recorded_up_clients:
                            logger.info("%s is online.", client.name)
                            recorded_down_clients.discard(client.name)
                            recorded_up_clients.update({client.name})
                        continue

                    else:
                        recorded_down_clients.update({client.name})
                        if state_tracker.should_attempt_wol(
                            client.name, config.wake_on.reattempt_delay
                        ):
                            logger.info(
                                "Sending WOL packet to %s at %s",
                                client.name,
                                client.mac,
                            )
                            if send_wol_packet(client.mac):
                                state_tracker.mark_wol_sent(client.name)
                        else:
                            logger.debug(
                                "Waiting to retry WOL for %s (delay not reached)",
                                client.name,
                            )

                if len(recorded_down_clients) == 0:
                    logger.info("Power Restored and all clients are back online!")
                    restoration_event = False
                    restoration_event_start = None
                    state_tracker.reset()
                    wol_being_sent = False
                else:
                    if (
                        time.time() - restoration_event_start
                        > config.wake_on.client_timeout_sec
                    ):
                        logger.warning(
                            "Some devices failed to come back online within the timeout period."
                        )
                        for client in recorded_down_clients:
                            logger.warning(
                                "%s failed to come back online within timeout period.",
                                client,
                            )
                        restoration_event = False
                        restoration_event_start = None
                        wol_being_sent = False
                    else:
                        pass

        elif not on_battery and not restoration_event:
            state_tracker.reset()
            state_tracker.set_ups_on_battery(False)
            recorded_down_clients.clear()
            recorded_up_clients.clear()

        if not on_battery:
            time.sleep(config.poll_interval)
        else:
            time.sleep(2)


if __name__ == "__main__":
    main()<|MERGE_RESOLUTION|>--- conflicted
+++ resolved
@@ -7,14 +7,9 @@
 
 logger = logging.getLogger("wolnut")
 
-<<<<<<< HEAD
 def get_battery_percent(ups_status):
     return round(float(ups_status.get("battery.charge", 100)))
-=======
-# [ TODO - Issue #24 ] - As much as possible, break up `main()` into a collection of
-#                        smaller methods so that unit tests can be written
 
->>>>>>> 36bdbd13
 
 def main():
     """MAIN LOOP"""
